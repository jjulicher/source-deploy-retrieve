--- conflicted
+++ resolved
@@ -11,7 +11,12 @@
   DirectoryConfig,
   ZipConfig,
 } from './types';
-import { ManifestGenerator, MetadataResolver, SourceComponent } from '../metadata-registry';
+import {
+  ManifestGenerator,
+  MetadataResolver,
+  RegistryAccess,
+  SourceComponent,
+} from '../metadata-registry';
 import { promises } from 'fs';
 import { dirname, join } from 'path';
 import { ensureDirectoryExists } from '../utils/fileSystemHandler';
@@ -30,17 +35,10 @@
   public static readonly PACKAGE_XML_FILE = 'package.xml';
   public static readonly DEFAULT_PACKAGE_PREFIX = 'metadataPackage';
 
-<<<<<<< HEAD
   private registry: RegistryAccess;
 
   constructor(registry = new RegistryAccess()) {
     this.registry = registry;
-=======
-  private resolver: MetadataResolver;
-
-  constructor(resolver = new MetadataResolver()) {
-    this.resolver = resolver;
->>>>>>> c00bc471
   }
 
   /**
@@ -57,11 +55,7 @@
   ): Promise<ConvertResult> {
     try {
       // TODO: evaluate if a builder pattern for manifest creation is more efficient here
-<<<<<<< HEAD
       const manifestGenerator = new ManifestGenerator(undefined, this.registry);
-=======
-      const manifestGenerator = new ManifestGenerator(this.resolver);
->>>>>>> c00bc471
       const manifestContents = manifestGenerator.createManifest(components);
       const isSource = targetFormat === 'source';
       const tasks = [];
@@ -99,11 +93,7 @@
 
       const conversionPipeline = pipeline(
         new ComponentReader(components),
-<<<<<<< HEAD
         new ComponentConverter(targetFormat, this.registry, undefined, mergeSet),
-=======
-        new ComponentConverter(targetFormat, this.resolver.registry, undefined, mergeSet),
->>>>>>> c00bc471
         writer
       );
       tasks.push(conversionPipeline);
