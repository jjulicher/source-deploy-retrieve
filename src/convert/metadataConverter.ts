--- conflicted
+++ resolved
@@ -57,13 +57,8 @@
       const isSource = targetFormat === 'source';
       const tasks = [];
 
-<<<<<<< HEAD
-      let writer: Writable;
       let mergeSet: CSet;
-=======
       let writer: ComponentWriter;
-      let mergeSet: ComponentSet<SourceComponent>;
->>>>>>> c02b827b
       let packagePath: SourcePath;
 
       switch (output.type) {
