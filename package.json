--- conflicted
+++ resolved
@@ -28,13 +28,9 @@
     "node": ">=12.11.0"
   },
   "dependencies": {
-<<<<<<< HEAD
     "@salesforce/core": "2.20.8",
-=======
-    "@salesforce/core": "2.13.0",
     "@salesforce/kit": "1.5.0",
     "@salesforce/ts-types": "^1.4.2",
->>>>>>> 63404e85
     "archiver": "4.0.1",
     "fast-xml-parser": "^3.17.4",
     "gitignore-parser": "0.0.2",
