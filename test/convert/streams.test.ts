/*
 * Copyright (c) 2020, salesforce.com, inc.
 * All rights reserved.
 * Licensed under the BSD 3-Clause license.
 * For full license text, see LICENSE.txt file in the repo root or https://opensource.org/licenses/BSD-3-Clause
 */

<<<<<<< HEAD
// import * as fs from 'fs';
// import * as archiver from 'archiver';
// import * as streams from '../../src/convert/streams';
// import * as fsUtil from '../../src/utils/fileSystemHandler';
// import { expect } from 'chai';
// import { join } from 'path';
// import { createSandbox, SinonStub } from 'sinon';
// import { Readable, Writable } from 'stream';
// import { ComponentSet, SourceComponent } from '../../src';
// import { MetadataTransformer, WriterFormat } from '../../src/convert';
// import { ConvertTransaction } from '../../src/convert/convertTransaction';
// import { MetadataTransformerFactory } from '../../src/convert/transformers';
// import { LibraryError } from '../../src/errors';
// import {
//   TestFinalizerNoResult,
//   TestFinalizerNoWrites,
//   TestFinalizerMultipleFormatsNoWrites,
// } from '../mock/convert/finalizers';
// import { mockRegistry } from '../mock/registry';
// import { KATHY_COMPONENTS } from '../mock/registry/kathyConstants';
// import { XML_NS_URL, XML_DECL, XML_NS_KEY } from '../../src/common';
// import { BaseMetadataTransformer } from '../../src/convert/transformers/baseMetadataTransformer';
// import { CSet } from '../../src/collections';

// const env = createSandbox();

// class TestTransformer extends BaseMetadataTransformer {
//   async toMetadataFormat(component: SourceComponent): Promise<WriterFormat> {
//     return {
//       component,
//       writeInfos: [{ output: '/type/file.m', source: new Readable() }],
//     };
//   }
//   async toSourceFormat(
//     component: SourceComponent,
//     mergeWith?: SourceComponent
//   ): Promise<WriterFormat> {
//     const output = mergeWith ? mergeWith.content || mergeWith.xml : '/type/file.s';
//     return {
//       component,
//       writeInfos: [{ output, source: new Readable() }],
//     };
//   }
// }

// describe('Streams', () => {
//   afterEach(() => env.restore());

//   describe('ComponentReader', () => {
//     it('should read metadata components one at a time', async () => {
//       const reader = new streams.ComponentReader(KATHY_COMPONENTS);
//       let currentIndex = 0;
//       for await (const component of reader) {
//         expect(component).to.deep.equal(KATHY_COMPONENTS[currentIndex]);
//         currentIndex += 1;
//       }
//       expect(currentIndex).to.equal(KATHY_COMPONENTS.length);
//     });
//   });

//   /**
//    * NOTE: tests that call _transform methods must utilize Mocha.done to signal
//    * when a test has finished and to pass on any assertion failures to the test
//    * runner. Otherwise a test may fail but signal that it was successful.
//    */
//   describe('ComponentConverter', () => {
//     const component = KATHY_COMPONENTS[0];
//     const transformer = new TestTransformer();

//     beforeEach(() => {
//       env.stub(MetadataTransformerFactory.prototype, 'getTransformer').returns(transformer);
//     });

//     it('should throw error for unexpected conversion format', (done) => {
//       // @ts-ignore constructor argument invalid
//       const converter = new streams.ComponentConverter('badformat', mockRegistry);
//       const expectedError = new LibraryError('error_convert_invalid_format', 'badformat');

//       converter._transform(component, '', (err: Error) => {
//         try {
//           expect(err.message).to.equal(expectedError.message);
//           expect(err.name).to.equal(expectedError.name);
//           done();
//         } catch (e) {
//           done(e);
//         }
//       });
//     });

//     it('should transform to metadata format', (done) => {
//       const converter = new streams.ComponentConverter('metadata', mockRegistry);

//       converter._transform(component, '', async (err: Error, data: WriterFormat) => {
//         try {
//           expect(err).to.be.undefined;
//           expect(data).to.deep.equal(await transformer.toMetadataFormat(component));
//           done();
//         } catch (e) {
//           done(e);
//         }
//       });
//     });

//     it('should transform to source format', (done) => {
//       const converter = new streams.ComponentConverter('source', mockRegistry);

//       converter._transform(component, '', async (err: Error, data: WriterFormat) => {
//         try {
//           expect(err).to.be.undefined;
//           expect(data).to.deep.equal(await transformer.toSourceFormat(component));
//           done();
//         } catch (e) {
//           done(e);
//         }
//       });
//     });

//     it('should transform to source format using a merge component', (done) => {
//       const newComponent = SourceComponent.createVirtualComponent(
//         {
//           name: component.name,
//           type: component.type,
//           xml: join('path', 'to', 'another', 'kathys', 'a.kathy-meta.xml'),
//         },
//         []
//       );
//       const mergeSet = new CSet({ components: [component] });
//       const converter = new streams.ComponentConverter('source', mockRegistry, undefined, mergeSet);

//       converter._transform(newComponent, '', async (err: Error, data: WriterFormat) => {
//         try {
//           expect(err).to.be.undefined;
//           expect(data).to.deep.equal(await transformer.toSourceFormat(newComponent, component));
//           done();
//         } catch (e) {
//           done(e);
//         }
//       });
//     });

//     describe('Transaction Finalizers', () => {
//       let converter: streams.ComponentConverter;
//       let transaction: ConvertTransaction;

//       beforeEach(() => {
//         transaction = new ConvertTransaction();
//         converter = new streams.ComponentConverter('metadata', mockRegistry, transaction);
//       });

//       it('should not push a result if finalize did not return one', async () => {
//         const pushStub = env.stub(converter, 'push');
//         transaction.addFinalizer(TestFinalizerNoResult);

//         await converter._flush((err) => expect(err).to.be.undefined);

//         expect(pushStub.notCalled).to.be.true;
//       });

//       it('should flush one result from a single transaction finalizer', async () => {
//         const finalizer = new TestFinalizerNoWrites();
//         const pushStub = env.stub(converter, 'push');
//         transaction.addFinalizer(TestFinalizerNoWrites);

//         await converter._flush((err) => expect(err).to.be.undefined);

//         expect(pushStub.calledOnce).to.be.true;
//         expect(pushStub.calledOnceWith(await finalizer.finalize())).to.be.true;
//       });

//       it('should flush multiple results from a single transaction finalizer', async () => {
//         const pushStub = env.stub(converter, 'push');
//         const results = await new TestFinalizerMultipleFormatsNoWrites().finalize();
//         transaction.addFinalizer(TestFinalizerMultipleFormatsNoWrites);

//         await converter._flush((err) => expect(err).to.be.undefined);

//         expect(pushStub.calledTwice).to.be.true;
//         expect(pushStub.getCall(0).calledWith(results[0])).to.be.true;
//         expect(pushStub.getCall(1).calledWith(results[1])).to.be.true;
//       });

//       it('should pass error to callback if a problem occurred', async () => {
//         const expectedError = new Error('whoops');
//         env.stub(transaction, 'executeFinalizers').throws(expectedError);

//         await converter._flush((err: Error) => expect(err).to.deep.equal(expectedError));
//       });
//     });
//   });

//   describe('ComponentWriters', () => {
//     const rootDestination = join('path', 'to', 'test-package');
//     const relativeDestination = join('type', 'file.x');
//     const fullPath = join(rootDestination, relativeDestination);
//     const fsWritableMock = new Writable();
//     const readableMock = new Readable();
//     readableMock._read = (): void => {
//       readableMock.push('hi');
//       readableMock.push(null);
//     };
//     const chunk: WriterFormat = {
//       component: KATHY_COMPONENTS[0],
//       writeInfos: [
//         {
//           output: relativeDestination,
//           source: readableMock,
//         },
//       ],
//     };

//     let pipelineStub: SinonStub;

//     describe('StandardWriter', () => {
//       const writer = new streams.StandardWriter(rootDestination);

//       let ensureFile: SinonStub;
//       let writableStub: SinonStub;

//       beforeEach(() => {
//         ensureFile = env.stub(fsUtil, 'ensureFileExists');
//         pipelineStub = env.stub(streams, 'pipeline');
//         writableStub = env
//           .stub(fs, 'createWriteStream')
//           .withArgs(fullPath)
//           // @ts-ignore
//           .returns(fsWritableMock);
//       });

//       it('should pass errors to _write callback', async () => {
//         const whoops = new Error('whoops!');
//         pipelineStub.rejects(whoops);

//         await writer._write(chunk, '', (err: Error) => {
//           expect(err.message).to.equal(whoops.message);
//           expect(err.name).to.equal(whoops.name);
//         });
//       });

//       it('should perform file copies based on given write infos', async () => {
//         pipelineStub.resolves();

//         await writer._write(chunk, '', (err: Error) => {
//           expect(err).to.be.undefined;
//           expect(ensureFile.firstCall.args).to.deep.equal([fullPath]);
//           expect(pipelineStub.firstCall.args).to.deep.equal([
//             chunk.writeInfos[0].source,
//             fsWritableMock,
//           ]);
//         });
//       });

//       it('should use extra info when available', async () => {
//         pipelineStub.resolves();

//         await writer._write(chunk, '', (err: Error) => {
//           expect(err).to.be.undefined;
//           expect(ensureFile.firstCall.args).to.deep.equal([fullPath]);
//           expect(pipelineStub.firstCall.args).to.deep.equal([
//             chunk.writeInfos[0].source,
//             fsWritableMock,
//           ]);
//         });
//       });

//       it('should use full path of WriteInfo output if it is absolute', async () => {
//         pipelineStub.resolves();

//         const absolutePath = '/absolute/path';
//         const formatWithAbsoluteOutput: WriterFormat = {
//           component: KATHY_COMPONENTS[0],
//           writeInfos: [
//             {
//               source: readableMock,
//               output: absolutePath,
//             },
//           ],
//         };

//         writableStub.withArgs(absolutePath).returns(fsWritableMock);

//         await writer._write(formatWithAbsoluteOutput, '', (err: Error) => {
//           expect(err).to.be.undefined;
//           expect(ensureFile.firstCall.args).to.deep.equal([absolutePath]);
//           expect(pipelineStub.firstCall.args).to.deep.equal([
//             formatWithAbsoluteOutput.writeInfos[0].source,
//             fsWritableMock,
//           ]);
//         });
//       });
//     });

//     describe('ZipWriter', () => {
//       let archive: archiver.Archiver;
//       let writer: streams.ZipWriter;

//       beforeEach(() => {
//         archive = archiver.create('zip', { zlib: { level: 3 } });
//         env.stub(archiver, 'create').returns(archive);
//         env
//           .stub(fs, 'createWriteStream')
//           .withArgs(`${rootDestination}.zip`)
//           // @ts-ignore
//           .returns(fsWritableMock);
//         writer = new streams.ZipWriter();
//       });

//       it('should add entries to zip based on given write infos', async () => {
//         writer = new streams.ZipWriter(`${rootDestination}.zip`);
//         const appendStub = env.stub(archive, 'append');

//         await writer._write(chunk, '', (err: Error) => {
//           expect(err).to.be.undefined;
//           expect(appendStub.firstCall.args).to.deep.equal([
//             chunk.writeInfos[0].source,
//             { name: chunk.writeInfos[0].output },
//           ]);
//         });
//       });

//       it('should finalize zip when stream is finished', async () => {
//         const finalizeStub = env.stub(archive, 'finalize').resolves();

//         await writer._final((err: Error) => {
//           expect(err).to.be.undefined;
//           expect(finalizeStub.calledOnce).to.be.true;
//         });
//       });

//       it('should write zip to buffer if no fs destination given', async () => {
//         await writer._write(chunk, '', (err: Error) => {
//           expect(err).to.be.undefined;
//         });
//         await writer._final(() => {
//           expect(writer.buffer).to.not.be.empty;
//         });
//       });

//       it('should pass errors to _write callback', async () => {
//         const whoops = new Error('whoops!');
//         env.stub(archive, 'append').throws(whoops);

//         await writer._write(chunk, '', (err: Error) => {
//           expect(err.message).to.equal(whoops.message);
//           expect(err.name).to.equal(whoops.name);
//         });
//       });

//       it('should pass errors to _final callback', async () => {
//         const whoops = new Error('whoops!');
//         env.stub(archive, 'finalize').throws(whoops);

//         await writer._final((err: Error) => {
//           expect(err.message).to.equal(whoops.message);
//           expect(err.name).to.equal(whoops.name);
//         });
//       });
//     });
//   });

//   describe('JsToXml', () => {
//     it('should transform js object to xml string', () => {
//       const xmlObj = {
//         TestType: {
//           [XML_NS_KEY]: XML_NS_URL,
//           foo: 'bar',
//           many: [{ test: 'first' }, { test: 'second' }],
//         },
//       };
//       const jsToXml = new streams.JsToXml(xmlObj);
//       let expectedBody = XML_DECL;
//       expectedBody += `<TestType xmlns="${XML_NS_URL}">\n`;
//       expectedBody += '    <foo>bar</foo>\n';
//       expectedBody += '    <many>\n';
//       expectedBody += '        <test>first</test>\n';
//       expectedBody += '    </many>\n';
//       expectedBody += '    <many>\n';
//       expectedBody += '        <test>second</test>\n';
//       expectedBody += '    </many>\n';
//       expectedBody += '</TestType>\n';

//       expect(jsToXml.read().toString()).to.be.equal(expectedBody);
//     });
//   });
// });
=======
import * as fs from 'fs';
import * as archiver from 'archiver';
import * as streams from '../../src/convert/streams';
import * as fsUtil from '../../src/utils/fileSystemHandler';
import { expect } from 'chai';
import { basename, dirname, join, sep } from 'path';
import { createSandbox, SinonStub } from 'sinon';
import { Readable, Writable } from 'stream';
import { ComponentSet, MetadataResolver, SourceComponent } from '../../src';
import { MetadataTransformer, WriterFormat } from '../../src/convert';
import { ConvertTransaction } from '../../src/convert/convertTransaction';
import { MetadataTransformerFactory } from '../../src/convert/transformers';
import { LibraryError } from '../../src/errors';
import {
  TestFinalizerNoResult,
  TestFinalizerNoWrites,
  TestFinalizerMultipleFormatsNoWrites,
} from '../mock/convert/finalizers';
import { mockRegistry } from '../mock/registry';
import { KATHY_COMPONENTS } from '../mock/registry/kathyConstants';
import { XML_NS_URL, XML_DECL, XML_NS_KEY } from '../../src/common';
import {
  KEANUS_DIR,
  KEANU_COMPONENT,
  KEANU_SOURCE_NAMES,
  KEANU_XML_NAMES,
} from '../mock/registry/keanuConstants';

const env = createSandbox();

class TestTransformer implements MetadataTransformer {
  async toMetadataFormat(component: SourceComponent): Promise<WriterFormat> {
    return {
      component,
      writeInfos: [{ output: '/type/file.m', source: new Readable() }],
    };
  }
  async toSourceFormat(
    component: SourceComponent,
    mergeWith?: SourceComponent
  ): Promise<WriterFormat> {
    const output = mergeWith ? mergeWith.content || mergeWith.xml : '/type/file.s';
    return {
      component,
      writeInfos: [{ output, source: new Readable() }],
    };
  }
}

describe('Streams', () => {
  afterEach(() => env.restore());

  describe('ComponentReader', () => {
    it('should read metadata components one at a time', async () => {
      const reader = new streams.ComponentReader(KATHY_COMPONENTS);
      let currentIndex = 0;
      for await (const component of reader) {
        expect(component).to.deep.equal(KATHY_COMPONENTS[currentIndex]);
        currentIndex += 1;
      }
      expect(currentIndex).to.equal(KATHY_COMPONENTS.length);
    });
  });

  /**
   * NOTE: tests that call _transform methods must utilize Mocha.done to signal
   * when a test has finished and to pass on any assertion failures to the test
   * runner. Otherwise a test may fail but signal that it was successful.
   */
  describe('ComponentConverter', () => {
    const component = KATHY_COMPONENTS[0];
    const transformer = new TestTransformer();

    beforeEach(() => {
      env.stub(MetadataTransformerFactory.prototype, 'getTransformer').returns(transformer);
    });

    it('should throw error for unexpected conversion format', (done) => {
      // @ts-ignore constructor argument invalid
      const converter = new streams.ComponentConverter('badformat', mockRegistry);
      const expectedError = new LibraryError('error_convert_invalid_format', 'badformat');

      converter._transform(component, '', (err: Error) => {
        try {
          expect(err.message).to.equal(expectedError.message);
          expect(err.name).to.equal(expectedError.name);
          done();
        } catch (e) {
          done(e);
        }
      });
    });

    it('should transform to metadata format', (done) => {
      const converter = new streams.ComponentConverter('metadata', mockRegistry);

      converter._transform(component, '', async (err: Error, data: WriterFormat) => {
        try {
          expect(err).to.be.undefined;
          expect(data).to.deep.equal(await transformer.toMetadataFormat(component));
          done();
        } catch (e) {
          done(e);
        }
      });
    });

    it('should transform to source format', (done) => {
      const converter = new streams.ComponentConverter('source', mockRegistry);

      converter._transform(component, '', async (err: Error, data: WriterFormat) => {
        try {
          expect(err).to.be.undefined;
          expect(data).to.deep.equal(await transformer.toSourceFormat(component));
          done();
        } catch (e) {
          done(e);
        }
      });
    });

    it('should transform to source format using a merge component', (done) => {
      const newComponent = SourceComponent.createVirtualComponent(
        {
          name: component.name,
          type: component.type,
          xml: join('path', 'to', 'another', 'kathys', 'a.kathy-meta.xml'),
        },
        []
      );
      const mergeSet = new ComponentSet([component]);
      const converter = new streams.ComponentConverter('source', mockRegistry, undefined, mergeSet);

      converter._transform(newComponent, '', async (err: Error, data: WriterFormat) => {
        try {
          expect(err).to.be.undefined;
          expect(data).to.deep.equal(await transformer.toSourceFormat(newComponent, component));
          done();
        } catch (e) {
          done(e);
        }
      });
    });

    describe('Transaction Finalizers', () => {
      let converter: streams.ComponentConverter;
      let transaction: ConvertTransaction;

      beforeEach(() => {
        transaction = new ConvertTransaction();
        converter = new streams.ComponentConverter('metadata', mockRegistry, transaction);
      });

      it('should not push a result if finalize did not return one', async () => {
        const pushStub = env.stub(converter, 'push');
        transaction.addFinalizer(TestFinalizerNoResult);

        await converter._flush((err) => expect(err).to.be.undefined);

        expect(pushStub.notCalled).to.be.true;
      });

      it('should flush one result from a single transaction finalizer', async () => {
        const finalizer = new TestFinalizerNoWrites();
        const pushStub = env.stub(converter, 'push');
        transaction.addFinalizer(TestFinalizerNoWrites);

        await converter._flush((err) => expect(err).to.be.undefined);

        expect(pushStub.calledOnce).to.be.true;
        expect(pushStub.calledOnceWith(await finalizer.finalize())).to.be.true;
      });

      it('should flush multiple results from a single transaction finalizer', async () => {
        const pushStub = env.stub(converter, 'push');
        const results = await new TestFinalizerMultipleFormatsNoWrites().finalize();
        transaction.addFinalizer(TestFinalizerMultipleFormatsNoWrites);

        await converter._flush((err) => expect(err).to.be.undefined);

        expect(pushStub.calledTwice).to.be.true;
        expect(pushStub.getCall(0).calledWith(results[0])).to.be.true;
        expect(pushStub.getCall(1).calledWith(results[1])).to.be.true;
      });

      it('should pass error to callback if a problem occurred', async () => {
        const expectedError = new Error('whoops');
        env.stub(transaction, 'executeFinalizers').throws(expectedError);

        await converter._flush((err: Error) => expect(err).to.deep.equal(expectedError));
      });
    });
  });

  describe('ComponentWriters', () => {
    const rootDestination = join('path', 'to', 'test-package');
    const absoluteRootDestination = join(sep, 'absolute', 'path');
    const fsWritableMock = new Writable();
    const readableMock = new Readable();
    readableMock._read = (): void => {
      readableMock.push('hi');
      readableMock.push(null);
    };
    const component = SourceComponent.createVirtualComponent(KEANU_COMPONENT, [
      {
        dirPath: KEANUS_DIR,
        children: KEANU_XML_NAMES.concat(KEANU_SOURCE_NAMES),
      },
      {
        dirPath: join(rootDestination, KEANU_COMPONENT.type.directoryName),
        children: [basename(KEANU_COMPONENT.xml), basename(KEANU_COMPONENT.content)],
      },
      {
        dirPath: join(absoluteRootDestination, KEANU_COMPONENT.type.directoryName),
        children: [basename(KEANU_COMPONENT.xml), basename(KEANU_COMPONENT.content)],
      },
    ]);
    const chunk: WriterFormat = {
      component: component,
      writeInfos: [
        {
          output: component.getPackageRelativePath(component.xml, 'metadata'),
          source: readableMock,
        },
        {
          output: component.getPackageRelativePath(component.content, 'metadata'),
          source: readableMock,
        },
        {
          output: join(
            absoluteRootDestination,
            component.getPackageRelativePath(component.xml, 'metadata')
          ),
          source: readableMock,
        },
      ],
    };

    let pipelineStub: SinonStub;

    describe('StandardWriter', () => {
      const resolver = new MetadataResolver(mockRegistry, chunk.component.tree);
      const resolverSpy = env.spy(resolver, 'getComponentsFromPath');

      let writer: streams.StandardWriter;

      let ensureFile: SinonStub;

      beforeEach(() => {
        writer = new streams.StandardWriter(rootDestination, resolver);
        ensureFile = env.stub(fsUtil, 'ensureFileExists');
        pipelineStub = env.stub(streams, 'pipeline');
        env
          .stub(fs, 'createWriteStream')
          // @ts-ignore
          .returns(fsWritableMock);
      });

      it('should pass errors to _write callback', async () => {
        const whoops = new Error('whoops!');
        pipelineStub.rejects(whoops);

        await writer._write(chunk, '', (err: Error) => {
          expect(err.message).to.equal(whoops.message);
          expect(err.name).to.equal(whoops.name);
        });
      });

      it('should join root destination and relative WriteInfo outputs during copy', async () => {
        pipelineStub.resolves();
        const root = join(rootDestination, KEANU_COMPONENT.type.directoryName);

        await writer._write(chunk, '', (err: Error) => {
          expect(err).to.be.undefined;
          expect(ensureFile.firstCall.args[0]).to.equal(join(root, basename(KEANU_COMPONENT.xml)));
          expect(ensureFile.secondCall.args[0]).to.equal(
            join(root, basename(KEANU_COMPONENT.content))
          );
          expect(pipelineStub.firstCall.args).to.deep.equal([
            chunk.writeInfos[0].source,
            fsWritableMock,
          ]);
        });
      });

      it('should use full paths of WriteInfo output if they are absolute during copy', async () => {
        pipelineStub.resolves();

        const formatWithAbsoluteOutput: WriterFormat = {
          component: component,
          writeInfos: [
            {
              source: readableMock,
              output: join(
                absoluteRootDestination,
                component.getPackageRelativePath(component.xml, 'metadata')
              ),
            },
            {
              source: readableMock,
              output: join(
                absoluteRootDestination,
                component.getPackageRelativePath(component.content, 'metadata')
              ),
            },
          ],
        };

        await writer._write(formatWithAbsoluteOutput, '', (err: Error) => {
          expect(err).to.be.undefined;
          expect(ensureFile.firstCall.args).to.deep.equal([
            formatWithAbsoluteOutput.writeInfos[0].output,
          ]);
          expect(ensureFile.secondCall.args).to.deep.equal([
            formatWithAbsoluteOutput.writeInfos[1].output,
          ]);
          expect(pipelineStub.firstCall.args).to.deep.equal([
            formatWithAbsoluteOutput.writeInfos[0].source,
            fsWritableMock,
          ]);
        });
      });

      it('should resolve copied source components during write', async () => {
        pipelineStub.resolves();

        await writer._write(chunk, '', (err: Error) => {
          expect(err).to.be.undefined;
          const destination = join(rootDestination, component.type.directoryName);
          const expected = resolver.getComponentsFromPath(destination);
          expect(writer.converted).to.deep.equal(expected);
        });
      });

      it('should skip copying when there are no WriteInfos', async () => {
        pipelineStub.resolves();

        const emptyChunk: WriterFormat = {
          component,
          writeInfos: [],
        };

        await writer._write(emptyChunk, '', (err: Error) => {
          expect(err).to.be.undefined;
          expect(ensureFile.notCalled).to.be.true;
          expect(pipelineStub.notCalled).to.be.true;
          expect(resolverSpy.notCalled).to.be.true;
        });
      });
    });

    describe('ZipWriter', () => {
      let archive: archiver.Archiver;
      let writer: streams.ZipWriter;

      beforeEach(() => {
        archive = archiver.create('zip', { zlib: { level: 3 } });
        env.stub(archiver, 'create').returns(archive);
        env
          .stub(fs, 'createWriteStream')
          .withArgs(`${rootDestination}.zip`)
          // @ts-ignore
          .returns(fsWritableMock);
        writer = new streams.ZipWriter();
      });

      it('should add entries to zip based on given write infos', async () => {
        writer = new streams.ZipWriter(`${rootDestination}.zip`);
        const appendStub = env.stub(archive, 'append');

        await writer._write(chunk, '', (err: Error) => {
          expect(err).to.be.undefined;
          expect(appendStub.firstCall.args).to.deep.equal([
            chunk.writeInfos[0].source,
            { name: chunk.writeInfos[0].output },
          ]);
        });
      });

      it('should finalize zip when stream is finished', async () => {
        const finalizeStub = env.stub(archive, 'finalize').resolves();

        await writer._final((err: Error) => {
          expect(err).to.be.undefined;
          expect(finalizeStub.calledOnce).to.be.true;
        });
      });

      it('should write zip to buffer if no fs destination given', async () => {
        await writer._write(chunk, '', (err: Error) => {
          expect(err).to.be.undefined;
        });
        await writer._final(() => {
          expect(writer.buffer).to.not.be.empty;
        });
      });

      it('should pass errors to _write callback', async () => {
        const whoops = new Error('whoops!');
        env.stub(archive, 'append').throws(whoops);

        await writer._write(chunk, '', (err: Error) => {
          expect(err.message).to.equal(whoops.message);
          expect(err.name).to.equal(whoops.name);
        });
      });

      it('should pass errors to _final callback', async () => {
        const whoops = new Error('whoops!');
        env.stub(archive, 'finalize').throws(whoops);

        await writer._final((err: Error) => {
          expect(err.message).to.equal(whoops.message);
          expect(err.name).to.equal(whoops.name);
        });
      });
    });
  });

  describe('JsToXml', () => {
    it('should transform js object to xml string', () => {
      const xmlObj = {
        TestType: {
          [XML_NS_KEY]: XML_NS_URL,
          foo: 'bar',
          many: [{ test: 'first' }, { test: 'second' }],
        },
      };
      const jsToXml = new streams.JsToXml(xmlObj);
      let expectedBody = XML_DECL;
      expectedBody += `<TestType xmlns="${XML_NS_URL}">\n`;
      expectedBody += '    <foo>bar</foo>\n';
      expectedBody += '    <many>\n';
      expectedBody += '        <test>first</test>\n';
      expectedBody += '    </many>\n';
      expectedBody += '    <many>\n';
      expectedBody += '        <test>second</test>\n';
      expectedBody += '    </many>\n';
      expectedBody += '</TestType>\n';

      expect(jsToXml.read().toString()).to.be.equal(expectedBody);
    });
  });
});
>>>>>>> c02b827b
<|MERGE_RESOLUTION|>--- conflicted
+++ resolved
@@ -5,392 +5,6 @@
  * For full license text, see LICENSE.txt file in the repo root or https://opensource.org/licenses/BSD-3-Clause
  */
 
-<<<<<<< HEAD
-// import * as fs from 'fs';
-// import * as archiver from 'archiver';
-// import * as streams from '../../src/convert/streams';
-// import * as fsUtil from '../../src/utils/fileSystemHandler';
-// import { expect } from 'chai';
-// import { join } from 'path';
-// import { createSandbox, SinonStub } from 'sinon';
-// import { Readable, Writable } from 'stream';
-// import { ComponentSet, SourceComponent } from '../../src';
-// import { MetadataTransformer, WriterFormat } from '../../src/convert';
-// import { ConvertTransaction } from '../../src/convert/convertTransaction';
-// import { MetadataTransformerFactory } from '../../src/convert/transformers';
-// import { LibraryError } from '../../src/errors';
-// import {
-//   TestFinalizerNoResult,
-//   TestFinalizerNoWrites,
-//   TestFinalizerMultipleFormatsNoWrites,
-// } from '../mock/convert/finalizers';
-// import { mockRegistry } from '../mock/registry';
-// import { KATHY_COMPONENTS } from '../mock/registry/kathyConstants';
-// import { XML_NS_URL, XML_DECL, XML_NS_KEY } from '../../src/common';
-// import { BaseMetadataTransformer } from '../../src/convert/transformers/baseMetadataTransformer';
-// import { CSet } from '../../src/collections';
-
-// const env = createSandbox();
-
-// class TestTransformer extends BaseMetadataTransformer {
-//   async toMetadataFormat(component: SourceComponent): Promise<WriterFormat> {
-//     return {
-//       component,
-//       writeInfos: [{ output: '/type/file.m', source: new Readable() }],
-//     };
-//   }
-//   async toSourceFormat(
-//     component: SourceComponent,
-//     mergeWith?: SourceComponent
-//   ): Promise<WriterFormat> {
-//     const output = mergeWith ? mergeWith.content || mergeWith.xml : '/type/file.s';
-//     return {
-//       component,
-//       writeInfos: [{ output, source: new Readable() }],
-//     };
-//   }
-// }
-
-// describe('Streams', () => {
-//   afterEach(() => env.restore());
-
-//   describe('ComponentReader', () => {
-//     it('should read metadata components one at a time', async () => {
-//       const reader = new streams.ComponentReader(KATHY_COMPONENTS);
-//       let currentIndex = 0;
-//       for await (const component of reader) {
-//         expect(component).to.deep.equal(KATHY_COMPONENTS[currentIndex]);
-//         currentIndex += 1;
-//       }
-//       expect(currentIndex).to.equal(KATHY_COMPONENTS.length);
-//     });
-//   });
-
-//   /**
-//    * NOTE: tests that call _transform methods must utilize Mocha.done to signal
-//    * when a test has finished and to pass on any assertion failures to the test
-//    * runner. Otherwise a test may fail but signal that it was successful.
-//    */
-//   describe('ComponentConverter', () => {
-//     const component = KATHY_COMPONENTS[0];
-//     const transformer = new TestTransformer();
-
-//     beforeEach(() => {
-//       env.stub(MetadataTransformerFactory.prototype, 'getTransformer').returns(transformer);
-//     });
-
-//     it('should throw error for unexpected conversion format', (done) => {
-//       // @ts-ignore constructor argument invalid
-//       const converter = new streams.ComponentConverter('badformat', mockRegistry);
-//       const expectedError = new LibraryError('error_convert_invalid_format', 'badformat');
-
-//       converter._transform(component, '', (err: Error) => {
-//         try {
-//           expect(err.message).to.equal(expectedError.message);
-//           expect(err.name).to.equal(expectedError.name);
-//           done();
-//         } catch (e) {
-//           done(e);
-//         }
-//       });
-//     });
-
-//     it('should transform to metadata format', (done) => {
-//       const converter = new streams.ComponentConverter('metadata', mockRegistry);
-
-//       converter._transform(component, '', async (err: Error, data: WriterFormat) => {
-//         try {
-//           expect(err).to.be.undefined;
-//           expect(data).to.deep.equal(await transformer.toMetadataFormat(component));
-//           done();
-//         } catch (e) {
-//           done(e);
-//         }
-//       });
-//     });
-
-//     it('should transform to source format', (done) => {
-//       const converter = new streams.ComponentConverter('source', mockRegistry);
-
-//       converter._transform(component, '', async (err: Error, data: WriterFormat) => {
-//         try {
-//           expect(err).to.be.undefined;
-//           expect(data).to.deep.equal(await transformer.toSourceFormat(component));
-//           done();
-//         } catch (e) {
-//           done(e);
-//         }
-//       });
-//     });
-
-//     it('should transform to source format using a merge component', (done) => {
-//       const newComponent = SourceComponent.createVirtualComponent(
-//         {
-//           name: component.name,
-//           type: component.type,
-//           xml: join('path', 'to', 'another', 'kathys', 'a.kathy-meta.xml'),
-//         },
-//         []
-//       );
-//       const mergeSet = new CSet({ components: [component] });
-//       const converter = new streams.ComponentConverter('source', mockRegistry, undefined, mergeSet);
-
-//       converter._transform(newComponent, '', async (err: Error, data: WriterFormat) => {
-//         try {
-//           expect(err).to.be.undefined;
-//           expect(data).to.deep.equal(await transformer.toSourceFormat(newComponent, component));
-//           done();
-//         } catch (e) {
-//           done(e);
-//         }
-//       });
-//     });
-
-//     describe('Transaction Finalizers', () => {
-//       let converter: streams.ComponentConverter;
-//       let transaction: ConvertTransaction;
-
-//       beforeEach(() => {
-//         transaction = new ConvertTransaction();
-//         converter = new streams.ComponentConverter('metadata', mockRegistry, transaction);
-//       });
-
-//       it('should not push a result if finalize did not return one', async () => {
-//         const pushStub = env.stub(converter, 'push');
-//         transaction.addFinalizer(TestFinalizerNoResult);
-
-//         await converter._flush((err) => expect(err).to.be.undefined);
-
-//         expect(pushStub.notCalled).to.be.true;
-//       });
-
-//       it('should flush one result from a single transaction finalizer', async () => {
-//         const finalizer = new TestFinalizerNoWrites();
-//         const pushStub = env.stub(converter, 'push');
-//         transaction.addFinalizer(TestFinalizerNoWrites);
-
-//         await converter._flush((err) => expect(err).to.be.undefined);
-
-//         expect(pushStub.calledOnce).to.be.true;
-//         expect(pushStub.calledOnceWith(await finalizer.finalize())).to.be.true;
-//       });
-
-//       it('should flush multiple results from a single transaction finalizer', async () => {
-//         const pushStub = env.stub(converter, 'push');
-//         const results = await new TestFinalizerMultipleFormatsNoWrites().finalize();
-//         transaction.addFinalizer(TestFinalizerMultipleFormatsNoWrites);
-
-//         await converter._flush((err) => expect(err).to.be.undefined);
-
-//         expect(pushStub.calledTwice).to.be.true;
-//         expect(pushStub.getCall(0).calledWith(results[0])).to.be.true;
-//         expect(pushStub.getCall(1).calledWith(results[1])).to.be.true;
-//       });
-
-//       it('should pass error to callback if a problem occurred', async () => {
-//         const expectedError = new Error('whoops');
-//         env.stub(transaction, 'executeFinalizers').throws(expectedError);
-
-//         await converter._flush((err: Error) => expect(err).to.deep.equal(expectedError));
-//       });
-//     });
-//   });
-
-//   describe('ComponentWriters', () => {
-//     const rootDestination = join('path', 'to', 'test-package');
-//     const relativeDestination = join('type', 'file.x');
-//     const fullPath = join(rootDestination, relativeDestination);
-//     const fsWritableMock = new Writable();
-//     const readableMock = new Readable();
-//     readableMock._read = (): void => {
-//       readableMock.push('hi');
-//       readableMock.push(null);
-//     };
-//     const chunk: WriterFormat = {
-//       component: KATHY_COMPONENTS[0],
-//       writeInfos: [
-//         {
-//           output: relativeDestination,
-//           source: readableMock,
-//         },
-//       ],
-//     };
-
-//     let pipelineStub: SinonStub;
-
-//     describe('StandardWriter', () => {
-//       const writer = new streams.StandardWriter(rootDestination);
-
-//       let ensureFile: SinonStub;
-//       let writableStub: SinonStub;
-
-//       beforeEach(() => {
-//         ensureFile = env.stub(fsUtil, 'ensureFileExists');
-//         pipelineStub = env.stub(streams, 'pipeline');
-//         writableStub = env
-//           .stub(fs, 'createWriteStream')
-//           .withArgs(fullPath)
-//           // @ts-ignore
-//           .returns(fsWritableMock);
-//       });
-
-//       it('should pass errors to _write callback', async () => {
-//         const whoops = new Error('whoops!');
-//         pipelineStub.rejects(whoops);
-
-//         await writer._write(chunk, '', (err: Error) => {
-//           expect(err.message).to.equal(whoops.message);
-//           expect(err.name).to.equal(whoops.name);
-//         });
-//       });
-
-//       it('should perform file copies based on given write infos', async () => {
-//         pipelineStub.resolves();
-
-//         await writer._write(chunk, '', (err: Error) => {
-//           expect(err).to.be.undefined;
-//           expect(ensureFile.firstCall.args).to.deep.equal([fullPath]);
-//           expect(pipelineStub.firstCall.args).to.deep.equal([
-//             chunk.writeInfos[0].source,
-//             fsWritableMock,
-//           ]);
-//         });
-//       });
-
-//       it('should use extra info when available', async () => {
-//         pipelineStub.resolves();
-
-//         await writer._write(chunk, '', (err: Error) => {
-//           expect(err).to.be.undefined;
-//           expect(ensureFile.firstCall.args).to.deep.equal([fullPath]);
-//           expect(pipelineStub.firstCall.args).to.deep.equal([
-//             chunk.writeInfos[0].source,
-//             fsWritableMock,
-//           ]);
-//         });
-//       });
-
-//       it('should use full path of WriteInfo output if it is absolute', async () => {
-//         pipelineStub.resolves();
-
-//         const absolutePath = '/absolute/path';
-//         const formatWithAbsoluteOutput: WriterFormat = {
-//           component: KATHY_COMPONENTS[0],
-//           writeInfos: [
-//             {
-//               source: readableMock,
-//               output: absolutePath,
-//             },
-//           ],
-//         };
-
-//         writableStub.withArgs(absolutePath).returns(fsWritableMock);
-
-//         await writer._write(formatWithAbsoluteOutput, '', (err: Error) => {
-//           expect(err).to.be.undefined;
-//           expect(ensureFile.firstCall.args).to.deep.equal([absolutePath]);
-//           expect(pipelineStub.firstCall.args).to.deep.equal([
-//             formatWithAbsoluteOutput.writeInfos[0].source,
-//             fsWritableMock,
-//           ]);
-//         });
-//       });
-//     });
-
-//     describe('ZipWriter', () => {
-//       let archive: archiver.Archiver;
-//       let writer: streams.ZipWriter;
-
-//       beforeEach(() => {
-//         archive = archiver.create('zip', { zlib: { level: 3 } });
-//         env.stub(archiver, 'create').returns(archive);
-//         env
-//           .stub(fs, 'createWriteStream')
-//           .withArgs(`${rootDestination}.zip`)
-//           // @ts-ignore
-//           .returns(fsWritableMock);
-//         writer = new streams.ZipWriter();
-//       });
-
-//       it('should add entries to zip based on given write infos', async () => {
-//         writer = new streams.ZipWriter(`${rootDestination}.zip`);
-//         const appendStub = env.stub(archive, 'append');
-
-//         await writer._write(chunk, '', (err: Error) => {
-//           expect(err).to.be.undefined;
-//           expect(appendStub.firstCall.args).to.deep.equal([
-//             chunk.writeInfos[0].source,
-//             { name: chunk.writeInfos[0].output },
-//           ]);
-//         });
-//       });
-
-//       it('should finalize zip when stream is finished', async () => {
-//         const finalizeStub = env.stub(archive, 'finalize').resolves();
-
-//         await writer._final((err: Error) => {
-//           expect(err).to.be.undefined;
-//           expect(finalizeStub.calledOnce).to.be.true;
-//         });
-//       });
-
-//       it('should write zip to buffer if no fs destination given', async () => {
-//         await writer._write(chunk, '', (err: Error) => {
-//           expect(err).to.be.undefined;
-//         });
-//         await writer._final(() => {
-//           expect(writer.buffer).to.not.be.empty;
-//         });
-//       });
-
-//       it('should pass errors to _write callback', async () => {
-//         const whoops = new Error('whoops!');
-//         env.stub(archive, 'append').throws(whoops);
-
-//         await writer._write(chunk, '', (err: Error) => {
-//           expect(err.message).to.equal(whoops.message);
-//           expect(err.name).to.equal(whoops.name);
-//         });
-//       });
-
-//       it('should pass errors to _final callback', async () => {
-//         const whoops = new Error('whoops!');
-//         env.stub(archive, 'finalize').throws(whoops);
-
-//         await writer._final((err: Error) => {
-//           expect(err.message).to.equal(whoops.message);
-//           expect(err.name).to.equal(whoops.name);
-//         });
-//       });
-//     });
-//   });
-
-//   describe('JsToXml', () => {
-//     it('should transform js object to xml string', () => {
-//       const xmlObj = {
-//         TestType: {
-//           [XML_NS_KEY]: XML_NS_URL,
-//           foo: 'bar',
-//           many: [{ test: 'first' }, { test: 'second' }],
-//         },
-//       };
-//       const jsToXml = new streams.JsToXml(xmlObj);
-//       let expectedBody = XML_DECL;
-//       expectedBody += `<TestType xmlns="${XML_NS_URL}">\n`;
-//       expectedBody += '    <foo>bar</foo>\n';
-//       expectedBody += '    <many>\n';
-//       expectedBody += '        <test>first</test>\n';
-//       expectedBody += '    </many>\n';
-//       expectedBody += '    <many>\n';
-//       expectedBody += '        <test>second</test>\n';
-//       expectedBody += '    </many>\n';
-//       expectedBody += '</TestType>\n';
-
-//       expect(jsToXml.read().toString()).to.be.equal(expectedBody);
-//     });
-//   });
-// });
-=======
 import * as fs from 'fs';
 import * as archiver from 'archiver';
 import * as streams from '../../src/convert/streams';
@@ -834,5 +448,4 @@
       expect(jsToXml.read().toString()).to.be.equal(expectedBody);
     });
   });
-});
->>>>>>> c02b827b
+});